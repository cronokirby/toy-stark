use auto_ops::impl_op_ex;
use std::mem;

/// The modulus P := 2^64 - 2^32 + 1.
///
/// This is a prime number, and determines the base field we use for constraints.
const P: u64 = u64::wrapping_neg(1 << 32) + 1;

#[derive(Clone, Copy, Debug, PartialEq)]
struct Field(u64);

impl Field {
    /// Create the zero element of this field.
    ///
    /// This is the identity for addition.
    pub fn zero() -> Self {
        Field(0)
    }

    /// Create the one element of this field.
    ///
    /// This is the identity for multiplication.
    pub fn one() -> Self {
        Field(1)
    }

    /// Add another field element to this one.
    fn add_mut(&mut self, other: &Field) {
        // Because a, b are at most P - 1, the result of addition is at most
        // 2P - 2, which can be made < P with a single subtraction. Our strategy
        // Is thus to perform the addition, and then conditionally subtract P
        // if the result is greater than P.
        let (addition, overflow) = self.0.overflowing_add(other.0);
        let (with_p_subtracted, underflow) = addition.overflowing_sub(P);
        // If we overflowed the 64 bits with the addition, we know that we need to
        // subtract P for sure. Otherwise, we choose the subtraction if it didn't underflow.
        self.0 = if overflow || !underflow {
            with_p_subtracted
        } else {
            addition
        };
    }

    /// Return the result of adding this field element to another.
    fn add(&self, other: &Field) -> Field {
        // Simply reuse the mutable addition defined earlier.
        let mut out = *self;
        out.add_mut(other);
        out
    }

    /// Subtract another field element from this one.
    fn sub_mut(&mut self, other: &Field) {
        // The strategy here is to perform the subtraction, and then add back P
        // if an underflow happened. This will always result in a value < P.
        // If no underflow happened, this is clear, since both values were < P.
        // If an underflow happened, the largest result we can have is -1. Adding
        // P gives us P - 1, which is < P, so everything works.
        let (subtraction, underflow) = self.0.overflowing_sub(other.0);
        self.0 = if underflow {
            subtraction.wrapping_add(P)
        } else {
            subtraction
        };
    }

    /// Return the result of subtracting another field element from this one.
    fn sub(&self, other: &Field) -> Field {
        let mut out = *self;
        out.sub_mut(other);
        out
    }

    /// Reduce a 128 bit integer into a field element.
    fn reduce_128(x: u128) -> Field {
        // We exploit special properties of the field.
        //
        // First, 2^64 = 2^32 - 1 mod P.
        //
        // Second, 2^96 = 2^32(2^32 - 1) = 2^64 - 2^32 = -1 mod P.
        //
        // Thus, if we write a 128 bit integer x as:
        //     x = c 2^96 + b 2^64 + a
        // We have:
        //     x = b (2^32 - 1) + (a - c) mod P
        // And this expression will be our strategy for performing the reduction.
        let a = x as u64;
        let b = ((x >> 64) & 0xFF_FF_FF_FF) as u64;
        let c = (x >> 96) as u64;

        // While we lean on existing code, we need to be careful because some of
        // these types are partially reduced.
        //
        // First, if we look at a - c, the end result with our field code can
        // be any 64 bit value (consider c = 0). We can also make the same assumption
        // for (b << 32) - b. The question then becomes, is Field(x) + Field(y)
        // ok even if both x and y are arbitrary u64 values?
        //
        // Yes. Even if x and y have the maximum value, a single subtraction of P
        // would suffice to make their sum < P. Thus, our strategy for field addition
        // will always work.
        (Field(a) - Field(c)) + Field((b << 32) - b)
    }

    /// Return the multiplication of this field element with another.
    fn mul(&self, other: &Field) -> Field {
        // 128 bit multiplications don't optimize too badly actually.
        Field::reduce_128(u128::from(self.0) * u128::from(other.0))
    }

    /// Modify this element by multiplying it with another.
    fn mul_mut(&mut self, other: &Field) {
        *self = self.mul(other);
    }

    /// Return self / 2 mod P.
    ///
    /// This is a utility function, mainly used when inverting field elements.
    fn half_mod_p(&self) -> Field {
        if self.0 & 1 == 0 {
            Field(self.0 >> 1)
        } else {
            let (addition, carry) = self.0.overflowing_add(P);
            Field((addition >> 1) | (u64::from(carry) << 63))
        }
    }

    /// Return the inverse of this field element.
<<<<<<< HEAD
    ///
=======
    /// 
>>>>>>> 7953ab6e
    /// This is an element x such that x * self = 1.
    pub fn inverse(&self) -> Field {
        let mut a = self.0;
        let mut u = Field(1u64);
        let mut b = P;
        let mut v = Field(0u64);

        while a != 0 {
            if a & 1 == 0 {
                a >>= 1;
                u = u.half_mod_p();
            } else {
                if a < b {
                    mem::swap(&mut a, &mut b);
                    mem::swap(&mut u, &mut v);
                }
                a = (a - b) >> 1;
                u = (u - v).half_mod_p();
            }
        }

        v
    }
}

// Now, use all of the functions we've defined inside of the struct to implement
// all of the associated operators.
//
// We use macros in order to generate implementations for both plain values and
// references, which is quite convenient.
impl_op_ex!(+ |a: &Field, b: &Field| -> Field { a.add(b) });
impl_op_ex!(+= |a: &mut Field, b: &Field| { a.add_mut(b) });
impl_op_ex!(-|a: &Field, b: &Field| -> Field { a.sub(b) });
impl_op_ex!(-= |a: &mut Field, b: &Field| { a.sub_mut(b) });
impl_op_ex!(*|a: &Field, b: &Field| -> Field { a.mul(b) });
impl_op_ex!(*= |a: &mut Field, b: &Field| { a.mul_mut(b) });
impl_op_ex!(/|a: &Field, b: &Field| -> Field { a.mul(&b.inverse()) });
impl_op_ex!(/= |a: &mut Field, b: &Field| { a.mul_mut(&b.inverse()) });

// We might want to create the field from u64s, for example, when deserializing.
impl From<u64> for Field {
    fn from(x: u64) -> Self {
        Field(x % P)
    }
}

// Also useful to be able to serialize fields as u64s.
impl From<Field> for u64 {
    fn from(x: Field) -> Self {
        x.0
    }
}

#[cfg(test)]
mod test {
    use super::*;

    use proptest::prelude::*;

    /// A strategy to generate arbitrary field elements.
    fn arb_field() -> impl Strategy<Value = Field> {
        // While not cryptographically secure to reduce such a small element,
        // this is more than enough for our testing purposes.
        any::<u64>().prop_map(|x| Field(x % P))
    }

    /// A strategy to generate non-zero field elements.
    fn arb_field_non_zero() -> impl Strategy<Value = Field> {
        arb_field().prop_filter("field elements must be non-zero", |x| x != &Field::zero())
    }

    proptest! {
        #[test]
        fn test_addition_commutative(a in arb_field(), b in arb_field()) {
            assert_eq!(a + b, b + a);
        }
    }

    proptest! {
        #[test]
        fn test_addition_identity(a in arb_field()) {
            assert_eq!(a + Field::zero(), a);
        }
    }

    proptest! {
        #[test]
        fn test_subtraction_with_self_is_zero(a in arb_field()) {
            assert_eq!(a - a, Field::zero());
        }
    }

    proptest! {
        #[test]
        fn test_multiplication_commutative(a in arb_field(), b in arb_field()) {
            assert_eq!(a * b, b * a);
        }
    }

    proptest! {
        #[test]
        fn test_multiplication_identity(a in arb_field()) {
            assert_eq!(a * Field::one(), a);
        }
    }

    proptest! {
        #[test]
        fn test_division_by_self_is_one(a in arb_field_non_zero()) {
            assert_eq!(a / a, Field::one());
        }
    }

    #[test]
    fn test_one_plus_one_is_two() {
        assert_eq!(Field::from(1) + Field::from(1), Field::from(2));
    }

    #[test]
    fn test_subtraction_examples() {
        assert_eq!(Field::one() - Field::one(), Field::zero());
        assert_eq!(Field::zero() - Field::one(), Field::from(P - 1));
    }

    #[test]
    fn test_multiplication_examples() {
        assert_eq!(Field::from(2) * Field::from(2), Field::from(4));
        assert_eq!(Field::from(P - 1) * Field::from(P - 1), Field::one());
    }

    #[test]
    fn test_inverse_one_is_one() {
        assert_eq!(Field::one().inverse(), Field::one());
    }

    #[test]
    fn test_inverse_minus_one_is_one() {
        assert_eq!(Field::from(P - 1).inverse(), Field::from(P - 1));
    }
}<|MERGE_RESOLUTION|>--- conflicted
+++ resolved
@@ -22,6 +22,18 @@
     /// This is the identity for multiplication.
     pub fn one() -> Self {
         Field(1)
+    }
+
+    /// A generator of this field.
+    ///
+    /// This is an element x such that every other non-zero element y = x^a,
+    /// for some exponent a.
+    ///
+    /// Sometimes you need to ensure that two sets of element don't intersect,
+    /// but you don't want to mess with the multiplicative structure of those elements:
+    /// multiplying by the generator allows separating the two sets in this way.
+    pub fn generator() -> Self {
+        Field(7)
     }
 
     /// Add another field element to this one.
@@ -126,11 +138,7 @@
     }
 
     /// Return the inverse of this field element.
-<<<<<<< HEAD
-    ///
-=======
-    /// 
->>>>>>> 7953ab6e
+    ///
     /// This is an element x such that x * self = 1.
     pub fn inverse(&self) -> Field {
         let mut a = self.0;
